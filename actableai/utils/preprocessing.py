import numpy as np
from sklearn.impute import SimpleImputer
from sklearn.base import TransformerMixin
from sklearn.base import BaseEstimator
from sklearn.base import BaseEstimator, TransformerMixin, _OneToOneFeatureMixin

def impute_df(df, numeric_imputer=None, categorical_imputer=None):
    numeric_cols = df.select_dtypes(include=np.number).columns
    categorical_cols = df.select_dtypes(exclude=np.number).columns
    if numeric_imputer is None:
        numeric_imputer = SimpleImputer(strategy='constant', fill_value=0)
    if categorical_imputer is None:
        categorical_imputer = SimpleImputer(strategy='constant', fill_value="NA")
    if len(numeric_cols) > 0:
        df[numeric_cols] = numeric_imputer.fit_transform(df[numeric_cols])
    if len(categorical_cols) > 0:
        df[categorical_cols] = categorical_imputer.fit_transform(df[categorical_cols])

<<<<<<< HEAD
class TimeZoneTransformer(TransformerMixin, BaseEstimator):
    def fit(self, X):
        return self

    def transform(self, X):
        self.result = X.apply(lambda x : x.dt.tz_convert(None))
        return self.result

    def fit_transform(self, X, y=None, **fit_params):
        return self.transform(X)

    def get_feature_names(self):
        return self.result.columns

class CopyTransformer(TransformerMixin, BaseEstimator):
    def fit(self, X):
        return self

    def transform(self, X, y=None):
        return X.copy()

    def fit_transform(self, X, y=None, **fit_params):
        return self.transform(X, y)

class SKLearnAGFeatureWrapperBase(TransformerMixin, BaseEstimator):
    """SKLearn Transformer Wrapper around AutoGluonFeature Generator

    Args:
        TransformerMixin (_type_): _description_
        BaseEstimator (_type_): _description_
    """
    def __init__(self, ag_feature_generator) -> None:
        """Init class

        Args:
            ag_feature_generator (AbstractFeatureGenerator): AutoGluon Feature Generator
        """
        super().__init__()
        self.ag_feature_generator = ag_feature_generator
        self.transformed_df=None

    def fit(self, X, **kwargs):
        return self.ag_feature_generator.fit(X)

    def fit_transform(self, X, y=None, **fit_params):
        self.transformed_df = self.ag_feature_generator.fit_transform(X)
        return self.transformed_df

    def transform(self, X, y=None):
        self.transformed_df = self.ag_feature_generator.transform(X)
        return self.transformed_df

    def get_feature_names_out(self, input_features=None):
        if self.transformed_df is None:
            raise Exception("Needs to be fit_transform first")
        return list(self.transformed_df.columns)

=======
from sklearn.base import BaseEstimator, TransformerMixin, _OneToOneFeatureMixin

class PercentageTransformer(_OneToOneFeatureMixin, BaseEstimator, TransformerMixin):
    """Percentage Transformer that transforms strings with percentages into floats

    Args:
        BaseEstimator (BaseEstimator): SKLearn BaseEstimator
        TransformerMixin (TransformerMixin): SKLearn TransformerMixin
    """
    def fit_transform(self, X, y=None):
        return self.transform(X, y)

    def fit(self, X):
        return self

    def transform(self, X, y=None):
        return X.apply(lambda x: x.str.extract(r'^[^\S\r\n]*(\d+(?:\.\d+)?)[^\S\r\n]*%[^\S\r\n]*$')[0]).astype(float)

    @staticmethod
    def selector(df):
        obj_cols = list(df.select_dtypes(include='object').columns)
        parsed_rate_check = lambda x, min : x.isna().sum() >= min * len(x)
        extracted = df[obj_cols].apply(lambda x: x.str.extract(r'^[^\S\r\n]*(\d+(?:\.\d+)?)[^\S\r\n]*%[^\S\r\n]*$')[0])
        return ~extracted.apply(lambda x: parsed_rate_check(x, 0.5))

>>>>>>> 7bfc684e
<|MERGE_RESOLUTION|>--- conflicted
+++ resolved
@@ -1,103 +1,98 @@
-import numpy as np
-from sklearn.impute import SimpleImputer
-from sklearn.base import TransformerMixin
-from sklearn.base import BaseEstimator
-from sklearn.base import BaseEstimator, TransformerMixin, _OneToOneFeatureMixin
-
-def impute_df(df, numeric_imputer=None, categorical_imputer=None):
-    numeric_cols = df.select_dtypes(include=np.number).columns
-    categorical_cols = df.select_dtypes(exclude=np.number).columns
-    if numeric_imputer is None:
-        numeric_imputer = SimpleImputer(strategy='constant', fill_value=0)
-    if categorical_imputer is None:
-        categorical_imputer = SimpleImputer(strategy='constant', fill_value="NA")
-    if len(numeric_cols) > 0:
-        df[numeric_cols] = numeric_imputer.fit_transform(df[numeric_cols])
-    if len(categorical_cols) > 0:
-        df[categorical_cols] = categorical_imputer.fit_transform(df[categorical_cols])
-
-<<<<<<< HEAD
-class TimeZoneTransformer(TransformerMixin, BaseEstimator):
-    def fit(self, X):
-        return self
-
-    def transform(self, X):
-        self.result = X.apply(lambda x : x.dt.tz_convert(None))
-        return self.result
-
-    def fit_transform(self, X, y=None, **fit_params):
-        return self.transform(X)
-
-    def get_feature_names(self):
-        return self.result.columns
-
-class CopyTransformer(TransformerMixin, BaseEstimator):
-    def fit(self, X):
-        return self
-
-    def transform(self, X, y=None):
-        return X.copy()
-
-    def fit_transform(self, X, y=None, **fit_params):
-        return self.transform(X, y)
-
-class SKLearnAGFeatureWrapperBase(TransformerMixin, BaseEstimator):
-    """SKLearn Transformer Wrapper around AutoGluonFeature Generator
-
-    Args:
-        TransformerMixin (_type_): _description_
-        BaseEstimator (_type_): _description_
-    """
-    def __init__(self, ag_feature_generator) -> None:
-        """Init class
-
-        Args:
-            ag_feature_generator (AbstractFeatureGenerator): AutoGluon Feature Generator
-        """
-        super().__init__()
-        self.ag_feature_generator = ag_feature_generator
-        self.transformed_df=None
-
-    def fit(self, X, **kwargs):
-        return self.ag_feature_generator.fit(X)
-
-    def fit_transform(self, X, y=None, **fit_params):
-        self.transformed_df = self.ag_feature_generator.fit_transform(X)
-        return self.transformed_df
-
-    def transform(self, X, y=None):
-        self.transformed_df = self.ag_feature_generator.transform(X)
-        return self.transformed_df
-
-    def get_feature_names_out(self, input_features=None):
-        if self.transformed_df is None:
-            raise Exception("Needs to be fit_transform first")
-        return list(self.transformed_df.columns)
-
-=======
-from sklearn.base import BaseEstimator, TransformerMixin, _OneToOneFeatureMixin
-
-class PercentageTransformer(_OneToOneFeatureMixin, BaseEstimator, TransformerMixin):
-    """Percentage Transformer that transforms strings with percentages into floats
-
-    Args:
-        BaseEstimator (BaseEstimator): SKLearn BaseEstimator
-        TransformerMixin (TransformerMixin): SKLearn TransformerMixin
-    """
-    def fit_transform(self, X, y=None):
-        return self.transform(X, y)
-
-    def fit(self, X):
-        return self
-
-    def transform(self, X, y=None):
-        return X.apply(lambda x: x.str.extract(r'^[^\S\r\n]*(\d+(?:\.\d+)?)[^\S\r\n]*%[^\S\r\n]*$')[0]).astype(float)
-
-    @staticmethod
-    def selector(df):
-        obj_cols = list(df.select_dtypes(include='object').columns)
-        parsed_rate_check = lambda x, min : x.isna().sum() >= min * len(x)
-        extracted = df[obj_cols].apply(lambda x: x.str.extract(r'^[^\S\r\n]*(\d+(?:\.\d+)?)[^\S\r\n]*%[^\S\r\n]*$')[0])
-        return ~extracted.apply(lambda x: parsed_rate_check(x, 0.5))
-
->>>>>>> 7bfc684e
+import numpy as np
+from sklearn.impute import SimpleImputer
+from sklearn.base import TransformerMixin
+from sklearn.base import BaseEstimator
+from sklearn.base import BaseEstimator, TransformerMixin, _OneToOneFeatureMixin
+
+def impute_df(df, numeric_imputer=None, categorical_imputer=None):
+    numeric_cols = df.select_dtypes(include=np.number).columns
+    categorical_cols = df.select_dtypes(exclude=np.number).columns
+    if numeric_imputer is None:
+        numeric_imputer = SimpleImputer(strategy='constant', fill_value=0)
+    if categorical_imputer is None:
+        categorical_imputer = SimpleImputer(strategy='constant', fill_value="NA")
+    if len(numeric_cols) > 0:
+        df[numeric_cols] = numeric_imputer.fit_transform(df[numeric_cols])
+    if len(categorical_cols) > 0:
+        df[categorical_cols] = categorical_imputer.fit_transform(df[categorical_cols])
+
+class TimeZoneTransformer(TransformerMixin, BaseEstimator):
+    def fit(self, X):
+        return self
+
+    def transform(self, X):
+        self.result = X.apply(lambda x : x.dt.tz_convert(None))
+        return self.result
+
+    def fit_transform(self, X, y=None, **fit_params):
+        return self.transform(X)
+
+    def get_feature_names(self):
+        return self.result.columns
+
+class CopyTransformer(TransformerMixin, BaseEstimator):
+    def fit(self, X):
+        return self
+
+    def transform(self, X, y=None):
+        return X.copy()
+
+    def fit_transform(self, X, y=None, **fit_params):
+        return self.transform(X, y)
+
+class SKLearnAGFeatureWrapperBase(TransformerMixin, BaseEstimator):
+    """SKLearn Transformer Wrapper around AutoGluonFeature Generator
+
+    Args:
+        TransformerMixin (_type_): _description_
+        BaseEstimator (_type_): _description_
+    """
+    def __init__(self, ag_feature_generator) -> None:
+        """Init class
+
+        Args:
+            ag_feature_generator (AbstractFeatureGenerator): AutoGluon Feature Generator
+        """
+        super().__init__()
+        self.ag_feature_generator = ag_feature_generator
+        self.transformed_df=None
+
+    def fit(self, X, **kwargs):
+        return self.ag_feature_generator.fit(X)
+
+    def fit_transform(self, X, y=None, **fit_params):
+        self.transformed_df = self.ag_feature_generator.fit_transform(X)
+        return self.transformed_df
+
+    def transform(self, X, y=None):
+        self.transformed_df = self.ag_feature_generator.transform(X)
+        return self.transformed_df
+
+    def get_feature_names_out(self, input_features=None):
+        if self.transformed_df is None:
+            raise Exception("Needs to be fit_transform first")
+        return list(self.transformed_df.columns)
+from sklearn.base import BaseEstimator, TransformerMixin, _OneToOneFeatureMixin
+
+class PercentageTransformer(_OneToOneFeatureMixin, BaseEstimator, TransformerMixin):
+    """Percentage Transformer that transforms strings with percentages into floats
+
+    Args:
+        BaseEstimator (BaseEstimator): SKLearn BaseEstimator
+        TransformerMixin (TransformerMixin): SKLearn TransformerMixin
+    """
+    def fit_transform(self, X, y=None):
+        return self.transform(X, y)
+
+    def fit(self, X):
+        return self
+
+    def transform(self, X, y=None):
+        return X.apply(lambda x: x.str.extract(r'^[^\S\r\n]*(\d+(?:\.\d+)?)[^\S\r\n]*%[^\S\r\n]*$')[0]).astype(float)
+
+    @staticmethod
+    def selector(df):
+        obj_cols = list(df.select_dtypes(include='object').columns)
+        parsed_rate_check = lambda x, min : x.isna().sum() >= min * len(x)
+        extracted = df[obj_cols].apply(lambda x: x.str.extract(r'^[^\S\r\n]*(\d+(?:\.\d+)?)[^\S\r\n]*%[^\S\r\n]*$')[0])
+        return ~extracted.apply(lambda x: parsed_rate_check(x, 0.5))